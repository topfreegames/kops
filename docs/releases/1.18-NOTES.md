--- conflicted
+++ resolved
@@ -53,7 +53,10 @@
 * If a custom Kops build was used on a cluster, a kops-controller Deployment may have been created that should get deleted.
   Run `kubectl -n kube-system delete deployment kops-controller` after upgrading to Kops 1.16.0-beta.1 or later.
 
-<<<<<<< HEAD
+# Deprecations
+
+* Support for Kubernetes version 1.10 is deprecated and will be removed in kops 1.19.
+
 # Full change list since 1.17.0 release
 
 ## 1.17.0-alpha.1 to 1.18.0-alpha.1
@@ -296,11 +299,4 @@
 * Cilium - Add missing Identity Allocation Mode to Operator Template [@daviddyball](https://github.com/daviddyball) [#8445](https://github.com/kubernetes/kops/pull/8445)
 * Stop logging to /var/log/kops-controller.log [@justinsb](https://github.com/justinsb) [#8467](https://github.com/kubernetes/kops/pull/8467)
 * Fix typos in cluster_spec.md [@hase1128](https://github.com/hase1128) [#8474](https://github.com/kubernetes/kops/pull/8474)
-* Fix Github download url for nodeup [@adri](https://github.com/adri),[@justinsb](https://github.com/justinsb) [#8468](https://github.com/kubernetes/kops/pull/8468)
-=======
-# Deprecations
-
-* Support for Kubernetes version 1.10 is deprecated and will be removed in kops 1.19.
-
-# Full change list since 1.17.0 release
->>>>>>> 96369a2b
+* Fix Github download url for nodeup [@adri](https://github.com/adri),[@justinsb](https://github.com/justinsb) [#8468](https://github.com/kubernetes/kops/pull/8468)